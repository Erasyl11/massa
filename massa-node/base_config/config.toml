[logging]
<<<<<<< HEAD
level = 2
=======
level = 3
>>>>>>> 0c1a4529

[api]
draw_lookahead_period_count = 10
bind_private = "127.0.0.1:33034"
bind_public = "0.0.0.0:33035"
max_arguments = 128

[execution]
max_final_events = 10000
readonly_queue_length = 10
cursor_delay = 0

[ledger]
initial_sce_ledger_path = "base_config/initial_sce_ledger.json"
final_history_length = 100

[consensus]
max_discarded_blocks = 100
future_block_processing_max_periods = 100
max_future_processing_blocks = 400
max_dependency_blocks = 2048
force_keep_final_periods = 20
max_operations_fill_attempts = 102400
operation_batch_size = 2048
ledger_path = "storage/ledger"
ledger_cache_capacity = 1048576
ledger_flush_interval = 10000
ledger_reset_at_startup = true
initial_ledger_path = "base_config/initial_ledger.json"
<<<<<<< HEAD
max_send_wait = 500
=======
max_send_wait = 0
>>>>>>> 0c1a4529
block_db_prune_interval = 5000
initial_rolls_path = "base_config/initial_rolls.json"
pos_draw_cached_cycles = 10
staking_keys_path = "config/staking_keys.json"
stats_timespan = 60000
max_item_return_count = 100

[protocol]
message_timeout = 5000
ask_block_timeout = 10000
max_node_known_blocks_size = 1024
max_node_wanted_blocks_size = 1024
max_simultaneous_ask_blocks_per_node = 128
<<<<<<< HEAD
max_send_wait = 500
=======
max_send_wait = 0
>>>>>>> 0c1a4529
max_known_ops_size = 10024
max_known_endorsements_size = 1024
operation_batch_buffer_capacity = 10024
operation_batch_proc_period = 500
asked_operations_pruning_period = 100000
max_operations_per_message = 1024

[network]
bind = "[::]:31244"
protocol_port = 31244
connect_timeout = 3000
wakeup_interval = 5000
peers_file = "storage/peers.json"
initial_peers_file = "base_config/initial_peers.json"
max_in_connections_per_ip = 5
max_idle_peers = 10000
max_banned_peers = 100
max_advertise_length = 10000
peers_file_dump_interval = 10000
max_message_size = 1048576000
message_timeout = 5000
ask_peer_list_interval = 30000
private_key_file = "config/node_privkey.key"
max_ask_blocks_per_message = 128
max_operations_per_message = 1024
max_endorsements_per_message = 1024
<<<<<<< HEAD
max_send_wait = 500
=======
max_send_wait = 0
>>>>>>> 0c1a4529
ban_timeout = 3600000
peer_list_send_timeout = 100
max_in_connection_overflow = 100

[bootstrap]
bootstrap_list = [ [ "145.239.66.206:31245", "5fZSpHLvsXYAUCcLLE5JxwACUSbS9sNnXqLDFnVWbXUB2i6E4t",], [ "51.75.131.129:31245", "7swdcEHa6PU1jRGYFm9UjbsTxAh9kRjVHwWmZXUwrfAuaXhVEc",],]
bind = "[::]:31245"
connect_timeout = 15000
retry_delay = 600000
max_ping = 10000
read_timeout = 10000
write_timeout = 10000
enable_clock_synchronization = false
cache_duration = 15000
max_simultaneous_bootstraps = 2
ip_list_max_size = 10000
per_ip_min_interval = 1000

[pool]
max_pool_size_per_thread = 25000
max_operation_future_validity_start_periods = 100
max_endorsement_count = 10000
max_item_return_count = 100

[network.peer_types_config.Standard]
<<<<<<< HEAD
target_out_connections = 15
max_out_attempts = 10
max_in_connections = 5
=======
target_out_connections = 10
max_out_attempts = 10
max_in_connections = 15
>>>>>>> 0c1a4529

[network.peer_types_config.Bootstrap]
target_out_connections = 1
max_out_attempts = 1
max_in_connections = 1

[network.peer_types_config.WhiteListed]
<<<<<<< HEAD
target_out_connections = 3
max_out_attempts = 2
max_in_connections = 2
=======
target_out_connections = 2
max_out_attempts = 2
max_in_connections = 3
>>>>>>> 0c1a4529
<|MERGE_RESOLUTION|>--- conflicted
+++ resolved
@@ -1,9 +1,5 @@
 [logging]
-<<<<<<< HEAD
-level = 2
-=======
 level = 3
->>>>>>> 0c1a4529
 
 [api]
 draw_lookahead_period_count = 10
@@ -33,11 +29,7 @@
 ledger_flush_interval = 10000
 ledger_reset_at_startup = true
 initial_ledger_path = "base_config/initial_ledger.json"
-<<<<<<< HEAD
-max_send_wait = 500
-=======
 max_send_wait = 0
->>>>>>> 0c1a4529
 block_db_prune_interval = 5000
 initial_rolls_path = "base_config/initial_rolls.json"
 pos_draw_cached_cycles = 10
@@ -51,11 +43,7 @@
 max_node_known_blocks_size = 1024
 max_node_wanted_blocks_size = 1024
 max_simultaneous_ask_blocks_per_node = 128
-<<<<<<< HEAD
-max_send_wait = 500
-=======
 max_send_wait = 0
->>>>>>> 0c1a4529
 max_known_ops_size = 10024
 max_known_endorsements_size = 1024
 operation_batch_buffer_capacity = 10024
@@ -82,11 +70,7 @@
 max_ask_blocks_per_message = 128
 max_operations_per_message = 1024
 max_endorsements_per_message = 1024
-<<<<<<< HEAD
-max_send_wait = 500
-=======
 max_send_wait = 0
->>>>>>> 0c1a4529
 ban_timeout = 3600000
 peer_list_send_timeout = 100
 max_in_connection_overflow = 100
@@ -112,15 +96,9 @@
 max_item_return_count = 100
 
 [network.peer_types_config.Standard]
-<<<<<<< HEAD
-target_out_connections = 15
-max_out_attempts = 10
-max_in_connections = 5
-=======
 target_out_connections = 10
 max_out_attempts = 10
 max_in_connections = 15
->>>>>>> 0c1a4529
 
 [network.peer_types_config.Bootstrap]
 target_out_connections = 1
@@ -128,12 +106,6 @@
 max_in_connections = 1
 
 [network.peer_types_config.WhiteListed]
-<<<<<<< HEAD
-target_out_connections = 3
-max_out_attempts = 2
-max_in_connections = 2
-=======
 target_out_connections = 2
 max_out_attempts = 2
-max_in_connections = 3
->>>>>>> 0c1a4529
+max_in_connections = 3