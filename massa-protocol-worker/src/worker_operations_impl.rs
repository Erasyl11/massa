--- conflicted
+++ resolved
@@ -63,74 +63,9 @@
         operations_ids: OperationIds,
         node_id: NodeId,
     ) -> Result<(), ProtocolError> {
-<<<<<<< HEAD
-        let mut ask_set =
-            OperationIds::with_capacity_and_hasher(op_batch.len(), BuildMap::default());
-        let mut future_set =
-            OperationIds::with_capacity_and_hasher(op_batch.len(), BuildMap::default());
-        // exactitude isn't important, we want to have a now for that function call
-        let now = Instant::now();
-        for op_id in op_batch {
-            if self.checked_operations.contains(&op_id) {
-                continue;
-            }
-            let wish = match self.asked_operations.get_mut(&op_id) {
-                Some(wish) => {
-                    if wish.1.contains(&node_id) {
-                        continue; // already asked to the `node_id`
-                    } else {
-                        Some(wish) // already asked but at someone else
-                    }
-                }
-                None => None,
-            };
-            if let Some(wish) = wish {
-                // Ask now if latest ask instant < now - operation_batch_proc_period
-                // otherwise add in future_set
-                if wish.0
-                    < now
-                        .checked_sub(self.protocol_settings.operation_batch_proc_period.into())
-                        .ok_or(TimeError::TimeOverflowError)?
-                {
-                    debug!(
-                        "re-ask operation {:?} asked for the first time {:?} milliseconds ago.",
-                        op_id,
-                        wish.0.elapsed().as_millis()
-                    );
-                    ask_set.insert(op_id);
-                    wish.0 = now;
-                    wish.1.push(node_id);
-                } else {
-                    future_set.insert(op_id);
-                }
-            } else {
-                ask_set.insert(op_id);
-                self.asked_operations.insert(op_id, (now, vec![node_id]));
-            }
-        } // EndOf for op_id in op_batch:
-        if self.op_batch_buffer.len() < self.protocol_settings.operation_batch_buffer_capacity
-            && !future_set.is_empty()
-        {
-            self.op_batch_buffer.push_back(OperationBatchItem {
-                instant: now
-                    .checked_add(self.protocol_settings.operation_batch_proc_period.into())
-                    .ok_or(TimeError::TimeOverflowError)?,
-                node_id,
-                operations_ids: future_set,
-            });
-        }
-        if !ask_set.is_empty() {
-            self.network_command_sender
-                .send_ask_for_operations(node_id, ask_set)
-                .await
-                .map_err(|_| ProtocolError::ChannelError("send ask for operations failed".into()))
-        } else {
-            Ok(())
-=======
         // Add to the buffer, dropping the oldest one if no capacity remains.
         if self.op_batch_buffer.len() >= self.protocol_settings.operation_batch_buffer_capacity {
             self.op_batch_buffer.pop_front();
->>>>>>> 0e21cc3f
         }
         self.op_batch_buffer.push_back(OperationBatchItem {
             instant: Instant::now(),
