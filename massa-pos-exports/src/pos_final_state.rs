use crate::{CycleInfo, PoSChanges, PosError, PosResult, ProductionStats, SelectorController};
use crate::{DeferredCredits, PoSConfig};
use bitvec::vec::BitVec;
use massa_hash::Hash;
use massa_models::error::ModelsError;
use massa_models::streaming_step::StreamingStep;
use massa_models::{
    address::{Address, AddressDeserializer},
    amount::{Amount, AmountDeserializer},
    prehash::PreHashMap,
    slot::{Slot, SlotDeserializer},
};
use massa_serialization::U64VarIntDeserializer;
use std::collections::VecDeque;
use std::{
    collections::BTreeMap,
    ops::Bound::{Excluded, Included, Unbounded},
    path::PathBuf,
};
use tracing::debug;

/// Final state of PoS
pub struct PoSFinalState {
    /// proof-of-stake configuration
    pub config: PoSConfig,
    /// contiguous cycle history, back = newest
    pub cycle_history: VecDeque<CycleInfo>,
    /// coins to be credited at the end of the slot
    pub deferred_credits: DeferredCredits,
    /// selector controller
    pub selector: Box<dyn SelectorController>,
    /// initial rolls, used for negative cycle look back
    pub initial_rolls: BTreeMap<Address, u64>,
    /// initial seeds, used for negative cycle look back (cycles -2, -1 in that order)
    pub initial_seeds: Vec<Hash>,
    /// amount deserializer
    pub amount_deserializer: AmountDeserializer,
    /// slot deserializer
    pub slot_deserializer: SlotDeserializer,
    /// deserializer
    pub deferred_credit_length_deserializer: U64VarIntDeserializer,
    /// address deserializer
    pub address_deserializer: AddressDeserializer,
}

impl PoSFinalState {
    /// create a new `PoSFinalState`
    pub fn new(
        config: PoSConfig,
        initial_seed_string: &str,
        initial_rolls_path: &PathBuf,
        selector: Box<dyn SelectorController>,
    ) -> Result<Self, PosError> {
        // load get initial rolls from file
        let initial_rolls = serde_json::from_str::<BTreeMap<Address, u64>>(
            &std::fs::read_to_string(initial_rolls_path).map_err(|err| {
                PosError::RollsFileLoadingError(format!("error while deserializing: {}", err))
            })?,
        )
        .map_err(|err| PosError::RollsFileLoadingError(format!("error opening file: {}", err)))?;

        // Seeds used as the initial seeds for negative cycles (-2 and -1 respectively)
        let init_seed = Hash::compute_from(initial_seed_string.as_bytes());
        let initial_seeds = vec![Hash::compute_from(init_seed.to_bytes()), init_seed];

        // Deserializers
        let amount_deserializer =
            AmountDeserializer::new(Included(Amount::MIN), Included(Amount::MAX));
        let slot_deserializer = SlotDeserializer::new(
            (Included(u64::MIN), Included(u64::MAX)),
            (Included(0), Excluded(config.thread_count)),
        );
        let deferred_credit_length_deserializer =
            U64VarIntDeserializer::new(Included(u64::MIN), Included(u64::MAX)); // TODO define a max here
        let address_deserializer = AddressDeserializer::new();

        Ok(Self {
            config,
            cycle_history: Default::default(),
            deferred_credits: DeferredCredits::default(),
            selector,
            initial_rolls,
            initial_seeds,
            amount_deserializer,
            slot_deserializer,
            deferred_credit_length_deserializer,
            address_deserializer,
        })
    }

    /// Create the initial cycle based off the initial rolls.
    ///
    /// This should be called only if bootstrap did not happen.
    pub fn create_initial_cycle(&mut self) {
        let mut rng_seed = BitVec::with_capacity(
            self.config
                .periods_per_cycle
                .saturating_mul(self.config.thread_count as u64)
                .try_into()
                .unwrap(),
        );
        for _ in 0..self.config.thread_count {
            // assume genesis blocks have a "False" seed bit to avoid passing them around
            rng_seed.push(false);
        }
        self.cycle_history.push_back(CycleInfo {
            cycle: 0,
            rng_seed,
            production_stats: Default::default(),
            roll_counts: self.initial_rolls.clone(),
            complete: false,
        });
    }

    /// Sends the current draw inputs (initial or bootstrapped) to the selector.
    /// Waits for the initial draws to be performed.
    pub fn compute_initial_draws(&mut self) -> PosResult<()> {
        // if cycle_history starts at a cycle that is strictly higher than 0, do not feed cycles 0, 1 to selector
        let history_starts_late = self
            .cycle_history
            .front()
            .map(|c_info| c_info.cycle > 0)
            .unwrap_or(false);

        let mut max_cycle = None;

        // feed cycles 0, 1 to selector if necessary
        if !history_starts_late {
            for draw_cycle in 0u64..=1 {
                self.feed_selector(draw_cycle)?;
                max_cycle = Some(draw_cycle);
            }
        }

        // feed cycles available from history
        for (idx, hist_item) in self.cycle_history.iter().enumerate() {
            if !hist_item.complete {
                break;
            }
            if history_starts_late && idx == 0 {
                // If the history starts late, the first RNG seed cannot be used to draw
                // because the roll distribution which should be provided by the previous element is absent.
                continue;
            }
            let draw_cycle = hist_item.cycle.checked_add(2).ok_or_else(|| {
                PosError::OverflowError("cycle overflow in give_selector_controller".into())
            })?;
            self.feed_selector(draw_cycle)?;
            max_cycle = Some(draw_cycle);
        }

        // wait for all fed cycles to be drawn
        if let Some(wait_cycle) = max_cycle {
            self.selector.as_mut().wait_for_draws(wait_cycle)?;
        }
        Ok(())
    }

    /// Technical specification of `apply_changes`:
    ///
    /// set `self.last_final_slot` = C
    /// if cycle C is absent from `self.cycle_history`:
    ///     `push` a new empty `CycleInfo` at the back of `self.cycle_history` and set its cycle = C
    ///     `pop_front` from `cycle_history` until front() represents cycle C-4 or later (not C-3 because we might need older endorsement draws on the limit between 2 cycles)
    /// for the cycle C entry of `cycle_history`:
    ///     extend `seed_bits` with `changes.seed_bits`
    ///     extend `roll_counts` with `changes.roll_changes`
    ///         delete all entries from `roll_counts` for which the roll count is zero
    ///     add each element of `changes.production_stats` to the cycle's `production_stats`
    /// for each `changes.deferred_credits` targeting cycle Ct:
    ///     overwrite `self.deferred_credits` entries of cycle Ct in `cycle_history` with the ones from change
    ///         remove entries for which Amount = 0
    /// if slot S was the last of cycle C:
    ///     set complete=true for cycle C in the history
    ///     compute the seed hash and notifies the `PoSDrawer` for cycle `C+3`
    ///
    pub fn apply_changes(
        &mut self,
        changes: PoSChanges,
        slot: Slot,
        feed_selector: bool,
    ) -> PosResult<()> {
        let slots_per_cycle: usize = self
            .config
            .periods_per_cycle
            .saturating_mul(self.config.thread_count as u64)
            .try_into()
            .unwrap();

        // compute the current cycle from the given slot
        let cycle = slot.get_cycle(self.config.periods_per_cycle);

        // if cycle C is absent from self.cycle_history:
        // push a new empty CycleInfo at the back of self.cycle_history and set its cycle = C
        // pop_front from cycle_history until front() represents cycle C-4 or later
        // (not C-3 because we might need older endorsement draws on the limit between 2 cycles)
        if let Some(info) = self.cycle_history.back() {
            if cycle == info.cycle && !info.complete {
                // extend the last incomplete cycle
            } else if info.cycle.checked_add(1) == Some(cycle) && info.complete {
                // the previous cycle is complete, push a new incomplete/empty one to extend
                self.cycle_history.push_back(CycleInfo {
                    cycle,
                    roll_counts: info.roll_counts.clone(),
                    rng_seed: BitVec::with_capacity(slots_per_cycle),
                    production_stats: Default::default(),
                    complete: false,
                });
                while self.cycle_history.len() > self.config.cycle_history_length {
                    self.cycle_history.pop_front();
                }
            } else {
                return Err(PosError::OverflowError(
                    "invalid cycle sequence in PoS final state".into(),
                ));
            }
        } else {
            panic!("PoS History shouldn't be empty here.");
        }

        // update cycle data
        let cycle_completed: bool;
        {
            let current = self
                .cycle_history
                .back_mut()
                .expect("cycle history should be non-empty"); // because if was filled above

            // extend seed_bits with changes.seed_bits
            current.rng_seed.extend(changes.seed_bits);

            // extend roll counts
            current.roll_counts.extend(changes.roll_changes);
            current.roll_counts.retain(|_, &mut count| count != 0);

            // extend production stats
            for (addr, stats) in changes.production_stats {
                current
                    .production_stats
                    .entry(addr)
                    .and_modify(|cur| cur.extend(&stats))
                    .or_insert(stats);
            }

            // check for completion
            current.complete =
                slot.is_last_of_cycle(self.config.periods_per_cycle, self.config.thread_count);
            // if the cycle just completed, check that it has the right number of seed bits
            if current.complete && current.rng_seed.len() != slots_per_cycle {
                panic!("cycle completed with incorrect number of seed bits");
            }
            cycle_completed = current.complete;
        }

        // extent deferred_credits with changes.deferred_credits
        // remove zero-valued credits
<<<<<<< HEAD
        self.deferred_credits.final_extend(changes.deferred_credits);
=======
        self.deferred_credits
            .nested_replace(changes.deferred_credits);
>>>>>>> ed59721c
        self.deferred_credits.remove_zeros();

        // feed the cycle if it is complete
        // notify the PoSDrawer about the newly ready draw data
        // to draw cycle + 2, we use the rng data from cycle - 1 and the seed from cycle
        debug!(
            "After slot {} PoS cycle list is {:?}",
            slot,
            self.cycle_history
                .iter()
                .map(|c| (c.cycle, c.complete))
                .collect::<Vec<(u64, bool)>>()
        );
        if cycle_completed && feed_selector {
            self.feed_selector(cycle.checked_add(2).ok_or_else(|| {
                PosError::OverflowError("cycle overflow when feeding selector".into())
            })?)
        } else {
            Ok(())
        }
    }

    /// Feeds the selector targeting a given draw cycle
    fn feed_selector(&self, draw_cycle: u64) -> PosResult<()> {
        // get roll lookback
        let lookback_rolls = match draw_cycle.checked_sub(3) {
            // looking back in history
            Some(c) => {
                let index = self
                    .get_cycle_index(c)
                    .ok_or(PosError::CycleUnavailable(c))?;
                let cycle_info = &self.cycle_history[index];
                if !cycle_info.complete {
                    return Err(PosError::CycleUnfinished(c));
                }
                cycle_info.roll_counts.clone()
            }
            // looking back to negative cycles
            None => self.initial_rolls.clone(),
        };

        // get seed lookback
        let lookback_seed = match draw_cycle.checked_sub(2) {
            // looking back in history
            Some(c) => {
                let index = self
                    .get_cycle_index(c)
                    .ok_or(PosError::CycleUnavailable(c))?;
                let cycle_info = &self.cycle_history[index];
                if !cycle_info.complete {
                    return Err(PosError::CycleUnfinished(c));
                }
                Hash::compute_from(&cycle_info.rng_seed.clone().into_vec())
            }
            // looking back to negative cycles
            None => self.initial_seeds[draw_cycle as usize],
        };

        // feed selector
        self.selector
            .as_ref()
            .feed_cycle(draw_cycle, lookback_rolls, lookback_seed)
    }

    /// Retrieves the amount of rolls a given address has at the latest cycle
    pub fn get_rolls_for(&self, addr: &Address) -> u64 {
        self.cycle_history
            .back()
            .and_then(|info| info.roll_counts.get(addr).cloned())
            .unwrap_or_default()
    }

    /// Retrieves the amount of rolls a given address has at a given cycle
    pub fn get_address_active_rolls(&self, addr: &Address, cycle: u64) -> Option<u64> {
        // get lookback cycle index
        let lookback_cycle = cycle.checked_sub(3);
        if let Some(lookback_cycle) = lookback_cycle {
            let lookback_index = match self.get_cycle_index(lookback_cycle) {
                Some(idx) => idx,
                None => return None,
            };
            // get rolls
            self.cycle_history[lookback_index]
                .roll_counts
                .get(addr)
                .cloned()
        } else {
            self.initial_rolls.get(addr).cloned()
        }
    }

    /// Retrieves every deferred credit of the given slot
    pub fn get_deferred_credits_at(&self, slot: &Slot) -> PreHashMap<Address, Amount> {
        self.deferred_credits
            .credits
            .get(slot)
            .cloned()
            .unwrap_or_default()
    }

    /// Retrieves the productions statistics for all addresses on a given cycle
    pub fn get_all_production_stats(
        &self,
        cycle: u64,
    ) -> Option<&PreHashMap<Address, ProductionStats>> {
        self.get_cycle_index(cycle)
            .map(|idx| &self.cycle_history[idx].production_stats)
    }

    /// Gets the index of a cycle in history
    pub fn get_cycle_index(&self, cycle: u64) -> Option<usize> {
        let first_cycle = match self.cycle_history.front() {
            Some(c) => c.cycle,
            None => return None, // history empty
        };
        if cycle < first_cycle {
            return None; // in the past
        }
        let index: usize = match (cycle - first_cycle).try_into() {
            Ok(v) => v,
            Err(_) => return None, // usize overflow
        };
        if index >= self.cycle_history.len() {
            return None; // in the future
        }
        Some(index)
    }

    /// Gets a cycle of the Proof of Stake `cycle_history`. Used only in the bootstrap process.
    ///
    /// # Arguments:
    /// `cursor`: indicates the bootstrap state after the previous payload
    ///
    /// # Returns
    /// The PoS cycle and the updated cursor
    pub fn get_cycle_history_part(
        &self,
        cursor: StreamingStep<u64>,
    ) -> Result<(Option<CycleInfo>, StreamingStep<u64>), ModelsError> {
        let cycle_index = match cursor {
            StreamingStep::Started => {
                usize::from(self.cycle_history.len() >= self.config.cycle_history_length)
            }
            StreamingStep::Ongoing(last_cycle) => {
                if let Some(index) = self.get_cycle_index(last_cycle) {
                    if index == self.cycle_history.len() - 1 {
                        return Ok((None, StreamingStep::Finished(None)));
                    }
                    index.saturating_add(1)
                } else {
                    return Err(ModelsError::OutdatedBootstrapCursor);
                }
            }
            StreamingStep::Finished(_) => return Ok((None, cursor)),
        };
        let cycle_info = self
            .cycle_history
            .get(cycle_index)
            .expect("a cycle should be available here");
        Ok((
            Some(cycle_info.clone()),
            StreamingStep::Ongoing(cycle_info.cycle),
        ))
    }

    /// Gets a part of the Proof of Stake `deferred_credits`. Used only in the bootstrap process.
    ///
    /// # Arguments:
    /// `cursor`: indicates the bootstrap state after the previous payload
    ///
    /// # Returns
    /// The PoS `deferred_credits` part and the updated cursor
    pub fn get_deferred_credits_part(
        &self,
        cursor: StreamingStep<Slot>,
    ) -> (DeferredCredits, StreamingStep<Slot>) {
        let mut credits_part = DeferredCredits::default();
        let left_bound = match cursor {
            StreamingStep::Started => Unbounded,
            StreamingStep::Ongoing(last_slot) => Excluded(last_slot),
            StreamingStep::Finished(_) => return (credits_part, cursor),
        };
        let mut credit_part_last_slot: Option<Slot> = None;
        for (slot, credits) in self.deferred_credits.credits.range((left_bound, Unbounded)) {
            if credits_part.credits.len() < self.config.credits_bootstrap_part_size as usize {
                credits_part.credits.insert(*slot, credits.clone());
                credit_part_last_slot = Some(*slot);
            } else {
                break;
            }
        }
        if let Some(last_slot) = credit_part_last_slot {
            (credits_part, StreamingStep::Ongoing(last_slot))
        } else {
            (credits_part, StreamingStep::Finished(None))
        }
    }

    /// Sets a part of the Proof of Stake `cycle_history`. Used only in the bootstrap process.
    ///
    /// # Arguments
    /// `part`: a `CycleInfo` received from `get_pos_state_part` and used to update PoS final state
    pub fn set_cycle_history_part(&mut self, part: Option<CycleInfo>) -> StreamingStep<u64> {
        if let Some(cycle_info) = part {
            let opt_next_cycle = self
                .cycle_history
                .back()
                .map(|info| info.cycle.saturating_add(1));
            let current_cycle = cycle_info.cycle;
            if let Some(next_cycle) = opt_next_cycle && current_cycle != next_cycle {
            panic!("PoS received cycle ({}) should be equal to the next expected cycle ({})", current_cycle, next_cycle);
        }
            self.cycle_history.push_back(cycle_info);
            StreamingStep::Ongoing(current_cycle)
        } else {
            StreamingStep::Finished(None)
        }
    }

    /// Sets a part of the Proof of Stake `deferred_credits`. Used only in the bootstrap process.
    ///
    /// # Arguments
    /// `part`: `DeferredCredits` from `get_pos_state_part` and used to update PoS final state
    pub fn set_deferred_credits_part(&mut self, part: DeferredCredits) -> StreamingStep<Slot> {
<<<<<<< HEAD
        self.deferred_credits.final_extend(part);
=======
        self.deferred_credits.nested_replace(part);
>>>>>>> ed59721c
        if let Some(slot) = self
            .deferred_credits
            .credits
            .last_key_value()
            .map(|(&slot, _)| slot)
        {
            StreamingStep::Ongoing(slot)
        } else {
            StreamingStep::Finished(None)
        }
    }
}<|MERGE_RESOLUTION|>--- conflicted
+++ resolved
@@ -254,12 +254,8 @@
 
         // extent deferred_credits with changes.deferred_credits
         // remove zero-valued credits
-<<<<<<< HEAD
-        self.deferred_credits.final_extend(changes.deferred_credits);
-=======
         self.deferred_credits
             .nested_replace(changes.deferred_credits);
->>>>>>> ed59721c
         self.deferred_credits.remove_zeros();
 
         // feed the cycle if it is complete
@@ -484,11 +480,7 @@
     /// # Arguments
     /// `part`: `DeferredCredits` from `get_pos_state_part` and used to update PoS final state
     pub fn set_deferred_credits_part(&mut self, part: DeferredCredits) -> StreamingStep<Slot> {
-<<<<<<< HEAD
-        self.deferred_credits.final_extend(part);
-=======
         self.deferred_credits.nested_replace(part);
->>>>>>> ed59721c
         if let Some(slot) = self
             .deferred_credits
             .credits
